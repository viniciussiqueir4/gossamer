module github.com/ChainSafe/gossamer

require (
	github.com/ChainSafe/go-schnorrkel v1.1.0
	github.com/OneOfOne/xxhash v1.2.8
	github.com/adrg/xdg v0.4.0
	github.com/btcsuite/btcd/btcutil v1.1.5
	github.com/btcsuite/btcutil v1.0.3-0.20201208143702-a53e38424cce
	github.com/centrifuge/go-substrate-rpc-client/v4 v4.1.0
	github.com/cockroachdb/pebble v1.1.0
	github.com/cosmos/go-bip39 v1.0.0
	github.com/dgraph-io/badger/v2 v2.2007.4
	github.com/dgraph-io/ristretto v0.1.1
	github.com/disiqueira/gotree v1.0.0
	github.com/ethereum/go-ethereum v1.14.5
	github.com/fatih/color v1.17.0
	github.com/gammazero/deque v0.2.1
	github.com/go-playground/validator/v10 v10.21.0
	github.com/google/go-cmp v0.6.0
	github.com/google/uuid v1.6.0
	github.com/gorilla/mux v1.8.1
	github.com/gorilla/rpc v1.2.1
	github.com/gorilla/websocket v1.5.2
	github.com/gtank/merlin v0.1.1
	github.com/ipfs/go-ds-badger2 v0.1.3
	github.com/jpillora/backoff v1.0.0
	github.com/jpillora/ipfilter v1.2.9
	github.com/karlseguin/ccache/v3 v3.0.5
	github.com/klauspost/compress v1.17.8
	github.com/libp2p/go-libp2p v0.33.2
	github.com/libp2p/go-libp2p-kad-dht v0.25.2
	github.com/minio/sha256-simd v1.0.1
	github.com/multiformats/go-multiaddr v0.12.4
	github.com/nanobox-io/golang-scribble v0.0.0-20190309225732-aa3e7c118975
	github.com/prometheus/client_golang v1.19.1
	github.com/prometheus/client_model v0.6.1
	github.com/qdm12/gotree v0.2.0
	github.com/spf13/cobra v1.8.0
	github.com/spf13/viper v1.19.0
	github.com/stretchr/testify v1.9.0
	github.com/tetratelabs/wazero v1.1.0
	github.com/tidwall/btree v1.7.0
	go.uber.org/mock v0.4.0
	golang.org/x/crypto v0.24.0
	golang.org/x/exp v0.0.0-20240213143201-ec583247a57a
	golang.org/x/term v0.21.0
	google.golang.org/protobuf v1.34.1
	gopkg.in/yaml.v3 v3.0.1
)

require (
	github.com/DataDog/zstd v1.4.5 // indirect
	github.com/Jorropo/jsync v1.0.1 // indirect
	github.com/StackExchange/wmi v1.2.1 // indirect
	github.com/benbjohnson/clock v1.3.5 // indirect
	github.com/beorn7/perks v1.0.1 // indirect
	github.com/btcsuite/btcd/btcec/v2 v2.2.0 // indirect
	github.com/cespare/xxhash v1.1.0 // indirect
	github.com/cespare/xxhash/v2 v2.3.0 // indirect
	github.com/cockroachdb/errors v1.11.1 // indirect
	github.com/cockroachdb/logtags v0.0.0-20230118201751-21c54148d20b // indirect
	github.com/cockroachdb/redact v1.1.5 // indirect
	github.com/cockroachdb/tokenbucket v0.0.0-20230807174530-cc333fc44b06 // indirect
	github.com/containerd/cgroups v1.1.0 // indirect
	github.com/coreos/go-systemd/v22 v22.5.0 // indirect
	github.com/davecgh/go-spew v1.1.2-0.20180830191138-d8f796af33cc // indirect
	github.com/davidlazar/go-crypto v0.0.0-20200604182044-b73af7476f6c // indirect
	github.com/deckarep/golang-set v1.8.0 // indirect
	github.com/decred/base58 v1.0.5 // indirect
	github.com/decred/dcrd/crypto/blake256 v1.0.1 // indirect
	github.com/decred/dcrd/dcrec/secp256k1/v4 v4.2.0 // indirect
	github.com/dgryski/go-farm v0.0.0-20190423205320-6a90982ecee2 // indirect
	github.com/docker/go-units v0.5.0 // indirect
	github.com/dustin/go-humanize v1.0.0 // indirect
	github.com/elastic/gosigar v0.14.2 // indirect
	github.com/flynn/noise v1.1.0 // indirect
	github.com/francoispqt/gojay v1.2.13 // indirect
	github.com/fsnotify/fsnotify v1.7.0 // indirect
	github.com/gabriel-vasile/mimetype v1.4.3 // indirect
	github.com/getsentry/sentry-go v0.18.0 // indirect
	github.com/go-logr/logr v1.4.1 // indirect
	github.com/go-logr/stdr v1.2.2 // indirect
	github.com/go-ole/go-ole v1.3.0 // indirect
	github.com/go-playground/locales v0.14.1 // indirect
	github.com/go-playground/universal-translator v0.18.1 // indirect
	github.com/go-task/slim-sprig v0.0.0-20230315185526-52ccab3ef572 // indirect
	github.com/godbus/dbus/v5 v5.1.0 // indirect
	github.com/gogo/protobuf v1.3.2 // indirect
	github.com/golang/glog v0.0.0-20160126235308-23def4e6c14b // indirect
	github.com/golang/protobuf v1.5.4 // indirect
	github.com/golang/snappy v0.0.5-0.20220116011046-fa5810519dcb // indirect
	github.com/google/gopacket v1.1.19 // indirect
	github.com/google/pprof v0.0.0-20240207164012-fb44976bdcd5 // indirect
	github.com/gtank/ristretto255 v0.1.2 // indirect
	github.com/hashicorp/errwrap v1.1.0 // indirect
	github.com/hashicorp/go-multierror v1.1.1 // indirect
	github.com/hashicorp/golang-lru v0.5.4 // indirect
	github.com/hashicorp/hcl v1.0.0 // indirect
	github.com/holiman/uint256 v1.2.4 // indirect
	github.com/huin/goupnp v1.3.0 // indirect
	github.com/inconshreveable/mousetrap v1.1.0 // indirect
	github.com/ipfs/boxo v0.10.0 // indirect
	github.com/ipfs/go-cid v0.4.1 // indirect
	github.com/ipfs/go-datastore v0.6.0 // indirect
	github.com/ipfs/go-log v1.0.5 // indirect
	github.com/ipfs/go-log/v2 v2.5.1 // indirect
	github.com/ipld/go-ipld-prime v0.20.0 // indirect
	github.com/jackpal/go-nat-pmp v1.0.2 // indirect
	github.com/jbenet/go-temp-err-catcher v0.1.0 // indirect
	github.com/jbenet/goprocess v0.1.4 // indirect
	github.com/jcelliott/lumber v0.0.0-20160324203708-dd349441af25 // indirect
	github.com/klauspost/cpuid/v2 v2.2.7 // indirect
	github.com/koron/go-ssdp v0.0.4 // indirect
	github.com/kr/pretty v0.3.1 // indirect
	github.com/kr/text v0.2.0 // indirect
	github.com/leodido/go-urn v1.4.0 // indirect
	github.com/libp2p/go-buffer-pool v0.1.0 // indirect
	github.com/libp2p/go-cidranger v1.1.0 // indirect
	github.com/libp2p/go-flow-metrics v0.1.0 // indirect
	github.com/libp2p/go-libp2p-asn-util v0.4.1 // indirect
	github.com/libp2p/go-libp2p-kbucket v0.6.3 // indirect
	github.com/libp2p/go-libp2p-record v0.2.0 // indirect
	github.com/libp2p/go-libp2p-routing-helpers v0.7.2 // indirect
	github.com/libp2p/go-msgio v0.3.0 // indirect
	github.com/libp2p/go-nat v0.2.0 // indirect
	github.com/libp2p/go-netroute v0.2.1 // indirect
	github.com/libp2p/go-reuseport v0.4.0 // indirect
	github.com/libp2p/go-yamux/v4 v4.0.1 // indirect
	github.com/libp2p/zeroconf/v2 v2.2.0 // indirect
	github.com/magiconair/properties v1.8.7 // indirect
	github.com/marten-seemann/tcp v0.0.0-20210406111302-dfbc87cc63fd // indirect
	github.com/mattn/go-colorable v0.1.13 // indirect
	github.com/mattn/go-isatty v0.0.20 // indirect
	github.com/miekg/dns v1.1.58 // indirect
	github.com/mikioh/tcpinfo v0.0.0-20190314235526-30a79bb1804b // indirect
	github.com/mikioh/tcpopt v0.0.0-20190314235656-172688c1accc // indirect
	github.com/mimoo/StrobeGo v0.0.0-20220103164710-9a04d6ca976b // indirect
	github.com/mitchellh/mapstructure v1.5.0 // indirect
	github.com/mr-tron/base58 v1.2.0 // indirect
	github.com/multiformats/go-base32 v0.1.0 // indirect
	github.com/multiformats/go-base36 v0.2.0 // indirect
	github.com/multiformats/go-multiaddr-dns v0.3.1 // indirect
	github.com/multiformats/go-multiaddr-fmt v0.1.0 // indirect
	github.com/multiformats/go-multibase v0.2.0 // indirect
	github.com/multiformats/go-multicodec v0.9.0 // indirect
	github.com/multiformats/go-multihash v0.2.3 // indirect
	github.com/multiformats/go-multistream v0.5.0 // indirect
	github.com/multiformats/go-varint v0.0.7 // indirect
	github.com/onsi/ginkgo/v2 v2.15.0 // indirect
	github.com/opencontainers/runtime-spec v1.2.0 // indirect
	github.com/opentracing/opentracing-go v1.2.0 // indirect
	github.com/pbnjay/memory v0.0.0-20210728143218-7b4eea64cf58 // indirect
	github.com/pelletier/go-toml/v2 v2.2.2 // indirect
	github.com/phuslu/iploc v1.0.20230201 // indirect
	github.com/pierrec/xxHash v0.1.5 // indirect
	github.com/pkg/errors v0.9.1 // indirect
	github.com/pmezard/go-difflib v1.0.1-0.20181226105442-5d4384ee4fb2 // indirect
	github.com/polydawn/refmt v0.89.0 // indirect
	github.com/prometheus/common v0.48.0 // indirect
	github.com/prometheus/procfs v0.12.0 // indirect
	github.com/quic-go/qpack v0.4.0 // indirect
	github.com/quic-go/quic-go v0.42.0 // indirect
	github.com/quic-go/webtransport-go v0.6.0 // indirect
	github.com/raulk/go-watchdog v1.3.0 // indirect
	github.com/rogpeppe/go-internal v1.10.0 // indirect
	github.com/rs/cors v1.8.2 // indirect
	github.com/sagikazarmark/locafero v0.4.0 // indirect
	github.com/sagikazarmark/slog-shim v0.1.0 // indirect
	github.com/shirou/gopsutil v3.21.4-0.20210419000835-c7a38de76ee5+incompatible // indirect
	github.com/sourcegraph/conc v0.3.0 // indirect
	github.com/spaolacci/murmur3 v1.1.0 // indirect
	github.com/spf13/afero v1.11.0 // indirect
	github.com/spf13/cast v1.6.0 // indirect
	github.com/spf13/pflag v1.0.5 // indirect
	github.com/stretchr/objx v0.5.2 // indirect
	github.com/subosito/gotenv v1.6.0 // indirect
	github.com/tklauser/go-sysconf v0.3.12 // indirect
	github.com/tklauser/numcpus v0.6.1 // indirect
	github.com/tomasen/realip v0.0.0-20180522021738-f0c99a92ddce // indirect
	github.com/vedhavyas/go-subkey v1.0.4-0.20220708014838-349cf3021f51 // indirect
	github.com/whyrusleeping/go-keyspace v0.0.0-20160322163242-5b898ac5add1 // indirect
	go.opencensus.io v0.24.0 // indirect
	go.opentelemetry.io/otel v1.24.0 // indirect
	go.opentelemetry.io/otel/metric v1.24.0 // indirect
	go.opentelemetry.io/otel/trace v1.24.0 // indirect
	go.uber.org/dig v1.17.1 // indirect
	go.uber.org/fx v1.20.1 // indirect
	go.uber.org/multierr v1.11.0 // indirect
	go.uber.org/zap v1.27.0 // indirect
	golang.org/x/mod v0.17.0 // indirect
	golang.org/x/net v0.25.0 // indirect
	golang.org/x/sync v0.7.0 // indirect
	golang.org/x/sys v0.21.0 // indirect
	golang.org/x/text v0.16.0 // indirect
	golang.org/x/tools v0.21.1-0.20240508182429-e35e4ccd0d2d // indirect
	gonum.org/v1/gonum v0.13.0 // indirect
	gopkg.in/ini.v1 v1.67.0 // indirect
	gopkg.in/natefinch/npipe.v2 v2.0.0-20160621034901-c1b8fa8bdcce // indirect
	lukechampine.com/blake3 v1.2.1 // indirect
)

<<<<<<< HEAD
go 1.23.1
=======
go 1.23

toolchain go1.23.2
>>>>>>> fb0a4b0d

replace github.com/tetratelabs/wazero => github.com/ChainSafe/wazero v0.0.0-20240319130522-78b21a59bd5f

replace github.com/centrifuge/go-substrate-rpc-client/v4 => github.com/timwu20/go-substrate-rpc-client/v4 v4.0.0-20231110032757-3d8e441b7303<|MERGE_RESOLUTION|>--- conflicted
+++ resolved
@@ -199,13 +199,9 @@
 	lukechampine.com/blake3 v1.2.1 // indirect
 )
 
-<<<<<<< HEAD
-go 1.23.1
-=======
 go 1.23
 
 toolchain go1.23.2
->>>>>>> fb0a4b0d
 
 replace github.com/tetratelabs/wazero => github.com/ChainSafe/wazero v0.0.0-20240319130522-78b21a59bd5f
 
